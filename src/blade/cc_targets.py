"""

 Copyright (c) 2011 Tencent Inc.
 All rights reserved.

 Author: Michaelpeng <michaelpeng@tencent.com>
 Date:   October 20, 2011

 This is the cc_target module which is the super class
 of all of the scons cc targets, like cc_library, cc_binary.

"""


import os
import blade
import blade_util
import configparse

import console
from blade_util import var_to_list
from blade_platform import CcFlagsManager
from target import Target
from thrift_helper import ThriftHelper


class CcTarget(Target):
    """A scons cc target subclass.

    This class is derived from SconsTarget and it is the base class
    of cc_library, cc_binary etc.

    """
    def __init__(self,
                 name,
                 target_type,
                 srcs,
                 deps,
                 warning,
                 defs,
                 incs,
                 export_incs,
                 optimize,
                 extra_cppflags,
                 extra_linkflags,
                 blade,
                 kwargs):
        """Init method.

        Init the cc target.

        """
        srcs = var_to_list(srcs)
        deps = var_to_list(deps)
        defs = var_to_list(defs)
        incs = var_to_list(incs)
        export_incs = var_to_list(export_incs)
        opt = var_to_list(optimize)
        extra_cppflags = var_to_list(extra_cppflags)
        extra_linkflags = var_to_list(extra_linkflags)

        Target.__init__(self,
                        name,
                        target_type,
                        srcs,
                        export_incs,
                        deps,
                        blade,
                        kwargs)

        self.data['options']['warning'] = warning
        self.data['options']['defs'] = defs
        self.data['options']['incs'] = incs
        self.data['options']['optimize'] = opt
        self.data['options']['extra_cppflags'] = extra_cppflags
        self.data['options']['extra_linkflags'] = extra_linkflags

        self.targets = None

        self._check_defs()
        self._check_incorrect_no_warning()

    def _check_deprecated_deps(self):
        """check that whether it depends upon a deprecated library. """
        for dep in self.data.get('direct_deps', []):
            target = self.target_database.get(dep, {})
            if target.get('options', {}).get('deprecated', False):
                replaced_targets = target.get('deps', [])
                replaced_target = ''
                if replaced_targets:
                    replaced_target = eval(str(replaced_targets[0]))
                console.warning("//%s:%s : "
                                   "//%s:%s has been deprecated, "
                                   "please depends on //%s:%s" % (
                                   self.data['path'], self.data['name'],
                                   target['path'], target['name'],
                                   replaced_target[0],replaced_target[1]))

    def _prepare_to_generate_rule(self):
        """Should be overridden. """
        self._check_deprecated_deps()
        self._clone_env()

    def _clone_env(self):
        """Select env. """
        env_name = self._env_name()
        warning = self.data.get('options', {}).get('warning', '')
        if warning == 'yes':
            self._write_rule("%s = env_with_error.Clone()" % env_name)
        else:
            self._write_rule("%s = env_no_warning.Clone()" % env_name)

    def _check_optimize_flags(self, oflag):
        """_check_optimize_flags.

        It will exit if user defines unregconized optimize flag.

        """
        opt_list = ['O0', 'O1', 'O2', 'O3', 'Os', 'Ofast']
        if not oflag in opt_list:
            console.error_exit("please specify optimization flags only in %s" % (
                       ','.join(opt_list)))

    def _check_defs(self):
        """_check_defs.

        It will warn if user defines cpp keyword in defs list.

        """
        cxx_keyword_list = [
            "and", "and_eq", "alignas", "alignof", "asm", "auto",
            "bitand", "bitor", "bool", "break", "case", "catch",
            "char", "char16_t", "char32_t", "class", "compl", "const",
            "constexpr", "const_cast", "continue", "decltype", "default",
            "delete", "double", "dynamic_cast", "else", "enum",
            "explicit", "export", "extern", "false", "float", "for",
            "friend", "goto", "if", "inline", "int", "long", "mutable",
            "namespace", "new", "noexcept", "not", "not_eq", "nullptr",
            "operator", "or", "or_eq", "private", "protected", "public",
            "register", "reinterpret_cast", "return", "short", "signed",
            "sizeof", "static", "static_assert", "static_cast", "struct",
            "switch", "template", "this", "thread_local", "throw",
            "true", "try", "typedef", "typeid", "typename", "union",
            "unsigned", "using", "virtual", "void", "volatile", "wchar_t",
            "while", "xor", "xor_eq"]
        defs_list = self.data.get('options', {}).get('defs', [])
        for macro in defs_list:
            pos = macro.find('=')
            if pos != -1:
                macro = macro[0:pos]
            if macro in cxx_keyword_list:
                console.warning("DO NOT specify c++ keyword %s in defs list" % macro )

    def _check_incorrect_no_warning(self):
        """check if warning=no is correctly used or not. """
        warning = self.data.get('options', {}).get('warning', 'yes')
        srcs = self.data.get('srcs', [])
        if not srcs or warning != 'no':
            return

        keywords_list = self.blade.get_sources_keyword_list()
        for keyword in keywords_list:
            if keyword in self.current_source_path:
                return

        illegal_path_list = []
        for keyword in keywords_list:
            illegal_path_list += [s for s in srcs if not keyword in s]

        if illegal_path_list:
            console.warning("//%s:%s : warning='no' is only allowed "
                    "for code in thirdparty." % (
                     self.key[0], self.key[1]))

    def _objs_name(self):
        """_objs_name.

        Concatinating target path, target name to be objs var and returns.

        """
        return "objs_%s" % self._generate_variable_name(self.data['path'],
                                                        self.data['name'])

    def _prebuilt_cc_library_build_path(self, path='', name='', dynamic=0):
        """Returns the build path of the prebuilt cc library. """
        if not path:
            path = self.data['path']
        if not name:
            name = self.data['name']
        if not dynamic:
            return "%s" % os.path.join(
                self.build_path,
                path,
                'lib%s.a' % name)
        else:
            return "%s" % os.path.join(
                self.build_path,
                path,
                'lib%s.so' % name)


    def _prebuilt_cc_library_src_path(self, path='', name='', dynamic=0):
        """Returns the source path of the prebuilt cc library. """
        if not path:
            path = self.data['path']
        if not name:
            name = self.data['name']
        options = self.blade.get_options()
        if not dynamic:
            return "%s" % os.path.join(
                path,
                'lib%s_%s' % (options.m, options.profile),
                'lib%s.a' % name)
        else:
            return "%s" % os.path.join(
                path,
                'lib%s_%s' % (options.m, options.profile),
                'lib%s.so' % name)

    def _setup_cc_flags(self):
        """_setup_cc_flags. """
        env_name = self._env_name()
        flags_from_option, incs_list = self._get_cc_flags()
        if flags_from_option:
            self._write_rule("%s.Append(CPPFLAGS=%s)" % (env_name, flags_from_option))
        if incs_list:
            self._write_rule("%s.Append(CPPPATH=%s)" % (env_name, incs_list))

    def _setup_extra_link_flags(self):
        """extra_linkflags. """
        extra_linkflags = self.data.get('options', {}).get('extra_linkflags', [])
        if extra_linkflags:
            self._write_rule("%s.Append(LINKFLAGS=%s)" % (self._env_name(), extra_linkflags))

    def _check_gcc_flag(self, gcc_flag_list):
        options = self.blade.get_options()
        gcc_flags_list_checked = []
        for flag in gcc_flag_list:
            if flag == '-fno-omit-frame-pointer':
                if options.profile != 'release':
                    continue
            gcc_flags_list_checked.append(flag)
        return gcc_flags_list_checked

    def _get_cc_flags(self):
        """_get_cc_flags.

        It will return the cpp flags according to the BUILD file.

        """
        warning = self.data.get('options', {}).get('warning', '')
        defs_list = self.data.get('options', {}).get('defs', [])
        incs_list = self.data.get('options', {}).get('incs', [])
        export_incs_list = self.data.get('export_incs', [])
        opt_list = self.data.get('options', {}).get('optimize', [])
        extra_cppflags = self.data.get('options', {}).get('extra_cppflags', [])
        always_optimize = self.data.get('options', {}).get('always_optimize', False)

        options = self.blade.get_options()
        user_oflag = ''
        cpp_flags = []
        new_defs_list = []
        new_incs_list = []
        new_export_incs_list = self._export_incs_list()
        new_opt_list = []
        if warning == 'no':
            cpp_flags.append('-w')
        if defs_list:
            new_defs_list = [('-D' + macro) for macro in defs_list]
            cpp_flags += new_defs_list
        if not incs_list:
            incs_list = export_incs_list
        if incs_list:
            for inc in incs_list:
                new_incs_list.append(os.path.join(self.data['path'], inc))
        if new_export_incs_list:
            for inc in new_export_incs_list:
                new_incs_list.append(inc)

        if opt_list:
            for flag in opt_list:
                if flag.find('O') == -1:
                    new_opt_list.append('-' + flag)
                else:
                    self._check_optimize_flags(flag)
                    user_oflag = '-%s' % flag
            cpp_flags += new_opt_list

        oflag = ''
        if always_optimize:
            oflag = user_oflag if user_oflag else '-O2'
            cpp_flags.append(oflag)
        else:
            if options.profile == 'release':
                oflag = user_oflag if user_oflag else '-O2'
                cpp_flags.append(oflag)

        # Add the compliation flags here
        # 1. -fno-omit-frame-pointer to release
        blade_gcc_flags = ['-fno-omit-frame-pointer']
        blade_gcc_flags_checked = self._check_gcc_flag(blade_gcc_flags)
        cpp_flags += list(set(blade_gcc_flags_checked).difference(set(cpp_flags)))

        # Remove duplicate items in incs list and keep the order
        incs_list = []
        for inc in new_incs_list:
            new_inc = os.path.normpath(inc)
            if new_inc not in incs_list:
                incs_list.append(new_inc)

        # TODO(michael): Enable this to support header files conflicting
        # requirements from reverted-index team, these lines of code
        # SHOULD be removed in the future
        cpp_flags += [('-I' + inc) for inc in incs_list]

        return (cpp_flags + extra_cppflags, incs_list)

    def _dep_is_library(self, dep):
        """_dep_is_library.

        Returns
        -----------
        True or False: Whether this dep target is library or not.

        Description
        -----------
        Whether this dep target is library or not.

        """
        target_type = self.targets[dep].get('type')
        return ('library' in target_type or 'plugin' in target_type)

    def _export_incs_list(self):
        """_export_incs_list.
        TODO
        """
        if not self.blade.get_expanded():
            console.error_exit('logic error in blade, expand targets at first')
        self.targets = self.blade.get_all_targets_expanded()
        if not self.targets:
            console.error_exit('logic error in blade, no expanded targets')
        deps = self.targets[self.key]['deps']
        inc_list = []
        for lib in deps:
            # lib is (path, libname) pair.
            if not lib:
                continue

            if not self._dep_is_library(lib):
                continue

            # system lib
            if lib[0] == "#":
                continue

            target = self.target_database[lib]
            for inc in target.get('export_incs', {}):
                path = os.path.normpath('%s/%s' % (lib[0], inc))
                inc_list.append(path)

        return inc_list

    def _static_deps_list(self):
        """_static_deps_list.

        Returns
        -----------
        link_all_symbols_lib_list: the libs to link all its symbols into target
        lib_list: the libs list to be statically linked into static library

        Description
        -----------
        It will find the libs needed to be linked into the target statically.

        """
        if not self.blade.get_expanded():
            console.error_exit('logic error in blade, expand targets at first')
        self.targets = self.blade.get_all_targets_expanded()
        if not self.targets:
            console.error_exit('logic error in blade, no expanded targets')
        deps = self.targets[self.key]['deps']
        lib_list = []
        link_all_symbols_lib_list = []
        for lib in deps:
            # lib is (path, libname) pair.
            if not lib:
                continue

            if not self._dep_is_library(lib):
                continue

            # system lib
            if lib[0] == "#":
                lib_name = "'%s'" % lib[1]
                lib_path = lib[1]
            else:
                lib_name = self._generate_variable_name(lib[0], lib[1])
                lib_path = self._target_file_path(lib[0], 'lib%s.a' % lib[1])

            if self.targets[lib].get('options', {}).get('link_all_symbols', 0):
                link_all_symbols_lib_list.append((lib_path, lib_name))
            else:
                lib_list.append(lib_name)

        return (link_all_symbols_lib_list, lib_list)

    def _dynamic_deps_list(self):
        """_dynamic_deps_list.

        Returns
        -----------
        lib_list: the libs list to be dynamically linked into dynamic library

        Description
        -----------
        It will find the libs needed to be linked into the target dynamically.

        """
        if not self.blade.get_expanded():
            console.error_exit('logic error in blade, expand targets at first')
        self.targets = self.blade.get_all_targets_expanded()
        if not self.targets:
            console.error_exit('logic error in blade, no expanded targets')
        deps = self.targets[self.key]['deps']
        lib_list = []
        for lib in deps:
            # lib is (path, libname) pair.
            if not lib:
                continue

            if not self._dep_is_library(lib):
                continue

            if (self.targets[lib]['type'] == 'cc_library' and
                not self.targets[lib]['srcs']):
                continue
            # system lib
            if lib[0] == "#":
                lib_name = "'%s'" % lib[1]
            else:
                lib_name = self._generate_variable_name(lib[0],
                                                        lib[1],
                                                        "dynamic")

            lib_list.append(lib_name)

        return lib_list

    def _get_static_deps_lib_list(self):
        """Returns a tuple that needed to write static deps rules. """
        (link_all_symbols_lib_list, lib_list) = self._static_deps_list()
        lib_str = "LIBS=[]"
        if lib_list:
            lib_str = 'LIBS=[%s]' % ','.join(lib_list)
        whole_link_flags = []
        if link_all_symbols_lib_list:
            whole_link_flags = ["-Wl,--whole-archive"]
            for i in link_all_symbols_lib_list:
                whole_link_flags.append(i[0])
            whole_link_flags.append('-Wl,--no-whole-archive')
        return (link_all_symbols_lib_list, lib_str, whole_link_flags)

    def _get_dynamic_deps_lib_list(self):
        """Returns the libs string. """
        lib_list = self._dynamic_deps_list()
        lib_str = "LIBS=[]"
        if lib_list:
            lib_str = 'LIBS=[%s]' % ','.join(lib_list)
        return lib_str

    def _prebuilt_cc_library(self, dynamic=0):
        """pre build cc library rules. """
        self.targets = self.blade.get_all_targets_expanded()
        self.prebuilt_file_map = self.blade.get_prebuilt_cc_library_file_map()
        prebuilt_target_file = ''
        prebuilt_src_file = ''
        prebuilt_symlink = ''
        allow_only_dynamic = True
        need_static_lib_targets = ['cc_test',
                                   'cc_binary',
                                   'cc_plugin',
                                   'swig_library']
        for key in self.targets.keys():
            if self.key in self.targets[key].get('deps', []) and (
                    self.targets[key].get('type', None) in need_static_lib_targets):
                allow_only_dynamic = False

        var_name = self._generate_variable_name(self.data['path'],
                                                self.data['name'])
        if not allow_only_dynamic:
            self._write_rule(
                    'Command("%s", "%s", Copy("$TARGET", "$SOURCE"))' % (
                             self._prebuilt_cc_library_build_path(),
                             self._prebuilt_cc_library_src_path()))
            self._write_rule("%s = top_env.File('%s')" % (
                             var_name,
                             self._prebuilt_cc_library_build_path()))
        if dynamic == 1:
            prebuilt_target_file = self._prebuilt_cc_library_build_path(
                                            self.data['path'],
                                            self.data['name'],
                                            dynamic=1)
            prebuilt_src_file = self._prebuilt_cc_library_src_path(
                                            self.data['path'],
                                            self.data['name'],
                                            dynamic=1)
            self._write_rule(
                    'Command("%s", "%s", Copy("$TARGET", "$SOURCE"))' % (
                     prebuilt_target_file,
                     prebuilt_src_file))
            var_name = self._generate_variable_name(self.data['path'],
                                                    self.data['name'],
                                                    "dynamic")
            self._write_rule("%s = top_env.File('%s')" % (
                        var_name,
                        prebuilt_target_file))
            prebuilt_symlink = os.path.realpath(prebuilt_src_file)
            prebuilt_symlink = os.path.basename(prebuilt_symlink)
            self.prebuilt_file_map[self.key] = (prebuilt_target_file,
                                                prebuilt_symlink)

    def _cc_library(self):
        """_cc_library.

        It will output the cc_library rule into the buffer.

        """
        var_name = self._generate_variable_name(self.data['path'], self.data['name'])
        self._write_rule("%s = %s.Library('%s', %s)" % (
                var_name,
                self._env_name(),
                self._target_file_path(),
                self._objs_name()))
        self._write_rule("%s.Depends(%s, %s)" % (
                self._env_name(),
                var_name,
                self._objs_name()))
        self._generate_target_explict_dependency(var_name)

    def _dynamic_cc_library(self):
        """_dynamic_cc_library.

        It will output the dynamic_cc_library rule into the buffer.

        """
        self._setup_extra_link_flags()

        var_name = self._generate_variable_name(self.data['path'],
                                                self.data['name'],
                                                'dynamic')

        lib_str = self._get_dynamic_deps_lib_list()
        if self.targets[self.key]['srcs'] or self.targets[self.key]['deps']:
            self._write_rule('%s.Append(LINKFLAGS=["-Xlinker", "--no-undefined"])'
                             % self._env_name())
            self._write_rule("%s = %s.SharedLibrary('%s', %s, %s)" % (
                    var_name,
                    self._env_name(),
                    self._target_file_path(),
                    self._objs_name(),
                    lib_str))
            self._write_rule("%s.Depends(%s, %s)" % (
                    self._env_name(),
                    var_name,
                    self._objs_name()))
        self._generate_target_explict_dependency(var_name)

    def _cc_binary(self):
        """_cc_binary rules. """
        env_name = self._env_name()
        var_name = self._generate_variable_name(self.data['path'], self.data['name'])

        platform = self.blade.get_scons_platform()
        if platform.get_gcc_version() > '4.5':
            link_flag_list = ["-static-libgcc", "-static-libstdc++"]
            self._write_rule('%s.Append(LINKFLAGS=%s)' % (env_name, link_flag_list))

        (link_all_symbols_lib_list,
         lib_str,
         whole_link_flags) = self._get_static_deps_lib_list()
        if whole_link_flags:
            self._write_rule(
                    '%s.Append(LINKFLAGS=%s)' % (env_name, whole_link_flags))

        if self.data.get('options', {}).get('export_dynamic', False):
            self._write_rule(
                "%s.Append(LINKFLAGS='-rdynamic')" % env_name)

        self._setup_extra_link_flags()

        self._write_rule("%s = %s.Program('%s', %s, %s)" % (
            var_name,
            env_name,
            self._target_file_path(),
            self._objs_name(),
            lib_str))
        self._write_rule("%s.Depends(%s, %s)" % (
            env_name,
            var_name,
            self._objs_name()))
        self._generate_target_explict_dependency(var_name)

        for i in link_all_symbols_lib_list:
            self._write_rule("%s.Depends(%s, %s)" % (
                    env_name, var_name, i[1]))

        self._write_rule('%s.Append(LINKFLAGS=str(version_obj[0]))' % env_name)
        self._write_rule("%s.Requires(%s, version_obj)" % (
                         env_name, var_name))

    def _dynamic_cc_binary(self):
        """_dynamic_cc_binary. """
        var_name = self._generate_variable_name(self.data['path'], self.data['name'])

        if self.data.get('options', {}).get('export_dynamic', False):
            self._write_rule(
                "%s.Append(LINKFLAGS='-rdynamic')" % self._env_name())

        self._setup_extra_link_flags()

        lib_str = self._get_dynamic_deps_lib_list()
        self._write_rule("%s = %s.Program('%s', %s, %s)" % (
            var_name,
            self._env_name(),
            self._target_file_path(),
            self._objs_name(),
            lib_str))
        self._write_rule("%s.Depends(%s, %s)" % (
            self._env_name(),
            var_name,
            self._objs_name()))
        self._generate_target_explict_dependency(var_name)

    def _cc_objects_rules(self):
        """_cc_objects_rules.

        Generate the cc objects rules for the srcs in srcs list.

        """
        target_types = ["cc_library",
                        "cc_binary",
                        "dynamic_cc_binary",
                        "cc_test",
                        "dynamic_cc_test",
                        "cc_plugin"]

        if not self.data['type'] in target_types:
            console.error_exit("logic error, type %s err in object rule" % self.data['type'])

        self.objects = self.blade.get_cc_objects_pool()

        path = self.data['path']
        objs_name = self._objs_name()
        env_name = self._env_name()

        self._setup_cc_flags()

        objs = []
        sources = []
        for src in self.data['srcs']:
            src_name = self._generate_variable_name(path, src)
            src_name = '%s_%s' % (src_name, self.data['name'])
            if src_name not in self.objects:
                self.objects[src_name] = (
                        "%s_%s_object" % (
                                self._generate_variable_name(path, src),
                                self._regular_variable_name(self.data['name'])))
                target_path = os.path.join(
                        self.build_path, path, '%s.objs' % self.data['name'], src)
                self._write_rule(
                        "%s = %s.SharedObject(target = '%s' + top_env['OBJSUFFIX']"
                        ", source = '%s')" % (self.objects[src_name],
                                              env_name,
                                              target_path,
                                              self._target_file_path(path, src)))
                self._write_rule("%s.Depends(%s, '%s')" % (
                                 env_name,
                                 self.objects[src_name],
                                 self._target_file_path(path, src)))
            sources.append(self._target_file_path(path, src))
            objs.append(self.objects[src_name])
        self._write_rule("%s = [%s]" % (objs_name, ','.join(objs)))
        return sources

    def scons_rules(self):
        """scons_rules.

        This method should be impolemented in subclass.

        """
        console.error_exit('cc_target should be subclassing')


class CcLibrary(CcTarget):
    """A cc target subclass.

    This class is derived from SconsTarget and it generates the library
    rules including dynamic library rules accoring to user option.

    """
    def __init__(self,
                 name,
                 srcs,
                 deps,
                 warning,
                 defs,
                 incs,
                 export_incs,
                 optimize,
                 always_optimize,
                 prebuilt,
                 link_all_symbols,
                 deprecated,
                 extra_cppflags,
                 extra_linkflags,
                 blade,
                 kwargs):
        """Init method.

        Init the cc target.

        """
        CcTarget.__init__(self,
                          name,
                          'cc_library',
                          srcs,
                          deps,
                          warning,
                          defs,
                          incs,
                          export_incs,
                          optimize,
                          extra_cppflags,
                          extra_linkflags,
                          blade,
                          kwargs)
        if prebuilt:
            self.data['type'] = 'prebuilt_cc_library'
            self.data['srcs'] = []
        self.data['options']['link_all_symbols'] = link_all_symbols
        self.data['options']['always_optimize'] = always_optimize
        self.data['options']['deprecated'] = deprecated

    def scons_rules(self):
        """scons_rules.

        It outputs the scons rules according to user options.

        """
        self._prepare_to_generate_rule()

        building_dynamic = 0
        options = self.blade.get_options()
        if (hasattr(options, 'generate_dynamic') and options.generate_dynamic) or (
            self.data.get('options', {}).get('build_dynamic', False)):
            building_dynamic = 1

        if self.data['type'] == 'prebuilt_cc_library':
            self._prebuilt_cc_library(building_dynamic)
        else:
            self._cc_objects_rules()

            self._cc_library()

            if building_dynamic == 1:
                self._dynamic_cc_library()


def cc_library(name,
               srcs=[],
               deps=[],
               warning='yes',
               defs=[],
               incs=[],
               export_incs=[],
               optimize=[],
               always_optimize=False,
               pre_build=False,
               prebuilt=False,
               link_all_symbols=False,
               deprecated=False,
               extra_cppflags=[],
               extra_linkflags=[],
               **kwargs):
    """cc_library target. """
    target = CcLibrary(name,
                       srcs,
                       deps,
                       warning,
                       defs,
                       incs,
                       export_incs,
                       optimize,
                       always_optimize,
                       prebuilt or pre_build,
                       link_all_symbols,
                       deprecated,
                       extra_cppflags,
                       extra_linkflags,
                       blade.blade,
                       kwargs)
    if pre_build:
        console.warning("//%s:%s: 'pre_build' has been deprecated, "
                           "please use 'prebuilt'" % (target.data['path'],
                                                      target.data['name']))
    blade.blade.register_scons_target(target.key,
                                      target)


class CcBinary(CcTarget):
    """A scons cc target subclass.

    This class is derived from SconsCCTarget and it generates the cc_binary
    rules according to user options.

    """
    def __init__(self,
                 name,
                 srcs,
                 deps,
                 warning,
                 defs,
                 incs,
                 export_incs,
                 optimize,
                 dynamic_link,
                 extra_cppflags,
                 extra_linkflags,
                 export_dynamic,
                 blade,
                 kwargs):
        """Init method.

        Init the cc target.

        """
        CcTarget.__init__(self,
                          name,
                          'cc_binary',
                          srcs,
                          deps,
                          warning,
                          defs,
                          incs,
                          export_incs,
                          optimize,
                          extra_cppflags,
                          extra_linkflags,
                          blade,
                          kwargs)
        if dynamic_link:
            self.data['type'] = 'dynamic_cc_binary'

        if export_dynamic:
            self.data['options']['export_dynamic'] = True

        cc_binary_config = configparse.blade_config.get_config('cc_binary_config')
        # add extra link library
        link_libs = var_to_list(cc_binary_config['extra_libs'])
        self._add_hardcode_library(link_libs)

    def scons_rules(self):
        """scons_rules.

        It outputs the scons rules according to user options.

        """
        self._prepare_to_generate_rule()

        self._cc_objects_rules()

        if self.data['type'] == 'cc_binary':
            self._cc_binary()
        elif self.data['type'] == 'dynamic_cc_binary':
            self._dynamic_cc_binary()


def cc_binary(name,
              srcs=[],
              deps=[],
              warning='yes',
              defs=[],
              incs=[],
              export_incs=[],
              optimize=[],
              dynamic_link=False,
              extra_cppflags=[],
              extra_linkflags=[],
              export_dynamic=False,
              **kwargs):
    """cc_binary target. """
    cc_binary_target = CcBinary(name,
                                srcs,
                                deps,
                                warning,
                                defs,
                                incs,
                                export_incs,
                                optimize,
                                dynamic_link,
                                extra_cppflags,
                                extra_linkflags,
                                export_dynamic,
                                blade.blade,
                                kwargs)
    blade.blade.register_scons_target(cc_binary_target.key, cc_binary_target)


class CcPlugin(CcTarget):
    """A scons cc target subclass.

    This class is derived from SconsCCTarget and it generates the cc_plugin
    rules according to user options.

    """
    def __init__(self,
                 name,
                 srcs,
                 deps,
                 warning,
                 defs,
                 incs,
                 optimize,
                 prebuilt,
                 extra_cppflags,
                 blade,
                 kwargs):
        """Init method.

        Init the cc plugin target.

        """
        CcTarget.__init__(self,
                          name,
                          'cc_plugin',
                          srcs,
                          deps,
                          warning,
                          defs,
                          incs,
                          optimize,
                          extra_cppflags,
                          [],
                          blade,
                          kwargs)
        if prebuilt:
            self.data['type'] = 'prebuilt_cc_library'
            self.data['srcs'] = []

    def scons_rules(self):
        """scons_rules.

        It outputs the scons rules according to user options.

        """
        self._prepare_to_generate_rule()

        env_name = self._env_name()
        var_name = self._generate_variable_name(self.data['path'],
                                                self.data['name'],
                                                'dynamic')

        self._cc_objects_rules()

        (link_all_symbols_lib_list,
         lib_str,
         whole_link_flags) = self._get_static_deps_lib_list()
        if whole_link_flags:
            self._write_rule(
                    '%s.Append(LINKFLAGS=%s)' % (env_name, whole_link_flags))

        if self.targets[self.key]['srcs'] or self.targets[self.key]['deps']:
            self._write_rule('%s.Append(LINKFLAGS=["-fPIC"])'
                             % env_name)
            self._write_rule("%s = %s.SharedLibrary('%s', %s, %s)" % (
                    var_name,
                    env_name,
                    self._target_file_path(),
                    self._objs_name(),
                    lib_str))

        for i in link_all_symbols_lib_list:
            self._write_rule("%s.Depends(%s, %s)" % (env_name, var_name, i[1]))

        self._generate_target_explict_dependency(var_name)


def cc_plugin(name,
              srcs=[],
              deps=[],
              warning='yes',
              defs=[],
              incs=[],
              optimize=[],
              prebuilt=False,
              pre_build=False,
              extra_cppflags=[],
              **kwargs):
    """cc_plugin target. """
    target = CcPlugin(name,
                      srcs,
                      deps,
                      warning,
                      defs,
                      incs,
                      optimize,
                      prebuilt or pre_build,
                      extra_cppflags,
                      blade.blade,
                      kwargs)
    if pre_build:
        console.warning("//%s:%s: 'pre_build' has been deprecated, "
                           "please use 'prebuilt'" % (target.data['path'],
                                                      target.data['name']))
    blade.blade.register_scons_target(target.key, target)


# See http://google-perftools.googlecode.com/svn/trunk/doc/heap_checker.html
HEAP_CHECK_VALUES = set([
    'minimal',
    'normal',
    'strict',
    'draconian',
    'as-is',
    'local',
])


class CcTest(CcTarget):
    """A scons cc target subclass.

    This class is derived from SconsCCTarget and it generates the cc_test
    rules according to user options.

    """
    def __init__(self,
                 name,
                 srcs,
                 deps,
                 warning,
                 defs,
                 incs,
                 export_incs,
                 optimize,
                 dynamic_link,
                 testdata,
                 extra_cppflags,
                 extra_linkflags,
                 export_dynamic,
                 always_run,
                 exclusive,
                 heap_check,
                 heap_check_debug,
                 blade,
                 kwargs):
        """Init method.

        Init the cc target.

        """
        CcTarget.__init__(self,
                          name,
                          'cc_test',
                          srcs,
                          deps,
                          warning,
                          defs,
                          incs,
                          export_incs,
                          optimize,
                          extra_cppflags,
                          extra_linkflags,
                          blade,
                          kwargs)
        testdata = var_to_list(testdata)
        self.data['options']['testdata'] = testdata

        cc_test_config = configparse.blade_config.get_config('cc_test_config')
        gtest_lib = var_to_list(cc_test_config['gtest_libs'])
        gtest_main_lib = var_to_list(cc_test_config['gtest_main_libs'])

        # Hardcode deps rule to thirdparty gtest main lib.
        self._add_hardcode_library(gtest_lib)
        self._add_hardcode_library(gtest_main_lib)

        # dynamic link by default
        if dynamic_link is None:
            dynamic_link = cc_test_config['dynamic_link']
        if dynamic_link:
            self.data['type'] = 'dynamic_cc_test'

        if export_dynamic:
            self.data['options']['export_dynamic'] = True

        if always_run:
            self.data['options']['always_run'] = True

        if exclusive:
            self.data['options']['exclusive'] = True

        if heap_check is None:
            heap_check = cc_test_config.get('heap_check', '')
        else:
            if heap_check not in HEAP_CHECK_VALUES:
                console.error_exit("//%s:%s: heap_check can only be in %s" % (
                    self.data['path'], self.data['name'], HEAP_CHECK_VALUES))

        perftools_lib = var_to_list(cc_test_config['gperftools_libs'])
        perftools_debug_lib = var_to_list(cc_test_config['gperftools_debug_libs'])
        if heap_check:
            self.data['options']['heap_check'] = heap_check

            if heap_check_debug:
                perftools_lib_list = perftools_debug_lib
            else:
                perftools_lib_list = perftools_lib

            self._add_hardcode_library(perftools_lib_list)

    def _clone_env(self):
        """override this method. """
        env_name = self._env_name()
        warning = self.data.get('options', {}).get('warning', '')
        if warning == 'no':
            self._write_rule("%s = env_no_warning.Clone()" % env_name)
        else:
            self._write_rule("%s = env_with_error.Clone()" % env_name)

    def scons_rules(self):
        """scons_rules.

        It outputs the scons rules according to user options.

        """
        self._prepare_to_generate_rule()

        self._cc_objects_rules()

        if self.data['type'] == 'cc_test':
            self._cc_binary()
        elif self.data['type'] == 'dynamic_cc_test':
            self._dynamic_cc_binary()


def cc_test(name,
            srcs=[],
            deps=[],
            warning='yes',
            defs=[],
            incs=[],
            export_incs=[],
            optimize=[],
            dynamic_link=None,
            testdata=[],
            extra_cppflags=[],
            extra_linkflags=[],
            export_dynamic=False,
            always_run=False,
            exclusive=False,
            heap_check=None,
            heap_check_debug=False,
            **kwargs):
    """cc_test target. """
    cc_test_target = CcTest(name,
                            srcs,
                            deps,
                            warning,
                            defs,
                            incs,
                            export_incs,
                            optimize,
                            dynamic_link,
                            testdata,
                            extra_cppflags,
                            extra_linkflags,
                            export_dynamic,
                            always_run,
                            exclusive,
                            heap_check,
                            heap_check_debug,
                            blade.blade,
                            kwargs)
    blade.blade.register_scons_target(cc_test_target.key, cc_test_target)


class LexYaccLibrary(CcTarget):
    """A scons cc target subclass.

    This class is derived from SconsCCTarget and it generates lex yacc rules.

    """
    def __init__(self,
                 name,
                 srcs,
                 deps,
                 recursive,
                 prefix,
                 blade,
                 kwargs):
        """Init method.

        Init the cc lex yacc target

        """
        if len(srcs) != 2:
            raise Exception, ("'srcs' for lex_yacc_library should "
                              "be a pair of (lex_source, yacc_source)")
        CcTarget.__init__(self,
                          name,
                          'lex_yacc_library',
                          srcs,
                          deps,
                          'yes',
                          [], [], [], [], [],
                          blade,
                          kwargs)
        self.data['options']['recursive'] = recursive
        self.data['options']['prefix'] = prefix

    def scons_rules(self):
        """scons_rules.

        It outputs the scons rules according to user options.

        """
        self._prepare_to_generate_rule()

        env_name = self._env_name()

        var_name = self._generate_variable_name(self.data['path'], self.data['name'])
        lex_source_file = self._target_file_path(self.data['path'],
                                                 self.data['srcs'][0])
        lex_cc_file = '%s.cc' % lex_source_file

        lex_flags = []
        if self.data.get('options', {}).get('recursive', False):
            lex_flags.append('-R')
        prefix = self.data.get('options', {}).get('prefix', None)
        if prefix:
            lex_flags.append('-P %s' % prefix)
        self._write_rule(
            "lex_%s = %s.CXXFile(LEXFLAGS=%s, target='%s', source='%s');" % (
                var_name, env_name, lex_flags, lex_cc_file, lex_source_file))
        yacc_source_file = os.path.join(self.build_path,
                                        self.data['path'],
                                        self.data['srcs'][1])
        yacc_cc_file = '%s.cc' % yacc_source_file
        yacc_hh_file = '%s.hh' % yacc_source_file

        yacc_flags = []
        if prefix:
            yacc_flags.append('-p %s' % prefix)

        self._write_rule(
            "yacc_%s = %s.Yacc(YACCFLAGS=%s, target=['%s', '%s'], source='%s');" % (
                var_name, env_name, yacc_flags,
                yacc_cc_file, yacc_hh_file, yacc_source_file))
        self._write_rule("%s.Depends(lex_%s, yacc_%s)" % (env_name,
                                                          var_name, var_name))

        self._write_rule(
            "%s = ['%s', '%s']" % (self._objs_name(),
                                   lex_cc_file,
                                   yacc_cc_file))
        self._write_rule("%s = %s.Library('%s', %s)" % (
                var_name,
                env_name,
                self._target_file_path(),
                self._objs_name()))
        self._generate_target_explict_dependency(var_name)

        options = self.blade.get_options()
        if (hasattr(options, 'generate_dynamic') and options.generate_dynamic) or (
            self.data.get('options', {}).get('build_dynamic', False)):
            self._dynamic_cc_library()


def lex_yacc_library(name,
                     srcs=[],
                     deps=[],
                     recursive=False,
                     prefix=None,
                     **kwargs):
    """lex_yacc_library. """
    lex_yacc_library = LexYaccLibrary(name,
                                      srcs,
                                      deps,
                                      recursive,
                                      prefix,
                                      blade.blade,
                                      kwargs)
    blade.blade.register_scons_target(lex_yacc_library.key, lex_yacc_library)


class ProtoLibrary(CcTarget):
    """A scons proto library target subclass.

    This class is derived from SconsCcTarget.

    """
    def __init__(self,
                 name,
                 srcs,
                 deps,
                 optimize,
                 deprecated,
                 blade,
                 kwargs):
        """Init method.

        Init the proto target.

        """
        srcs_list = var_to_list(srcs)
        self._check_proto_srcs_name(srcs_list)
        CcTarget.__init__(self,
                          name,
                          'proto_library',
                          srcs,
                          deps,
<<<<<<< HEAD
                          'yes',
                          [], [], [], optimize, [], [],
=======
                          '',
                          [], [], optimize, [], [],
>>>>>>> 82a4e3d8
                          blade,
                          kwargs)

        proto_config = configparse.blade_config.get_config('proto_library_config')
        protobuf_lib = var_to_list(proto_config['protobuf_libs'])

        # Hardcode deps rule to thirdparty protobuf lib.
        self._add_hardcode_library(protobuf_lib)

        # Link all the symbols by default
        self.data['options']['link_all_symbols'] = True
        self.data['options']['deprecated'] = deprecated

    def _check_proto_srcs_name(self, srcs_list):
        """_check_proto_srcs_name.

        Checks whether the proto file's name ends with 'proto'.

        """
        err = 0
        for src in srcs_list:
            base_name = os.path.basename(src)
            pos = base_name.rfind('.')
            if pos == -1:
                err = 1
            file_suffix = base_name[pos + 1:]
            if file_suffix != 'proto':
                err = 1
            if err == 1:
                console.error_exit("invalid proto file name %s" % src)

    def _proto_gen_files(self, path, src):
        """_proto_gen_files. """
        proto_name = src[:-6]
        return (self._target_file_path(path, '%s.pb.cc' % proto_name),
                self._target_file_path(path, '%s.pb.h' % proto_name))

    def _proto_gen_php_file(self, path, src):
        """Generate the php file name. """
        proto_name = src[:-6]
        return self._target_file_path(path, '%s.pb.php' % proto_name)

    def _proto_gen_python_file(self, path, src):
        """Generate the python file name. """
        proto_name = src[:-6]
        return self._target_file_path(path, '%s_pb2.py' % proto_name)

    def _get_java_package_name(self, src):
        """Get the java package name from proto file if it is specified. """
        package_name_java = 'java_package'
        package_name = 'package'
        if not os.path.isfile(src):
            return ""
        package_line = ''
        package = ''
        normal_package_line = ''
        for line in open(src):
            line = line.strip()
            if line.startswith('//'):
                continue
            pos = line.find('//')
            if pos != -1:
                line = line[0:pos]
            if package_name_java in line:
                package_line = line
                break
            if line.startswith(package_name):
                normal_package_line = line

        if package_line:
            package = package_line.split('=')[1]
            package = package.strip("""'";\n""")
            package = package.replace('.', '/')
            return package
        elif normal_package_line:
            package = normal_package_line.split(' ')[1]
            package = package.strip("""'";\n""")
            package = package.replace('.', '/')
            return package
        else:
            return ""

    def _proto_java_gen_file(self, path, src, package):
        """Generate the java files name of the proto library. """
        proto_name = src[:-6]
        base_name  = os.path.basename(proto_name)
        base_name  = ''.join(base_name.title().split('_'))
        base_name  = '%s.java' % base_name
        dir_name = os.path.join(path, package)
        proto_name = os.path.join(dir_name, base_name)
        return os.path.join(self.build_path, proto_name)

    def _proto_java_rules(self):
        """Generate scons rules for the java files from proto file. """
        java_jar_dep_source_map =self.blade.get_java_jar_dep_source_map()
        self.sources_dependency_map = self.blade.get_sources_explict_dependency_map()
        self.sources_dependency_map[self.key] = []
        for src in self.data['srcs']:
            src_path = os.path.join(self.data['path'], src)
            package_dir = self._get_java_package_name(src_path)
            proto_java_src_package = self._proto_java_gen_file(self.data['path'],
                                                               src,
                                                               package_dir)

            self._write_rule("%s.ProtoJava(['%s'], '%s')" % (
                    self._env_name(),
                    proto_java_src_package,
                    src_path))

            java_jar_dep_source_map[self.key] = (
                     os.path.dirname(proto_java_src_package),
                     os.path.join(self.build_path, self.data['path']),
                     self.data['name'])
            self.sources_dependency_map[self.key].append(proto_java_src_package)

    def _proto_php_rules(self):
        """Generate php files. """
        for src in self.data['srcs']:
            src_path = os.path.join(self.data['path'], src)
            proto_php_src = self._proto_gen_php_file(self.data['path'], src)
            self._write_rule("%s.ProtoPhp(['%s'], '%s')" % (
                    self._env_name(),
                    proto_php_src,
                    src_path))

    def _proto_python_rules(self):
        """Generate python files. """
        self.blade.python_binary_dep_source_map[self.key] = []
        self.blade.python_binary_dep_source_cmd[self.key] = []
        for src in self.data['srcs']:
            src_path = os.path.join(self.data['path'], src)
            proto_python_src = self._proto_gen_python_file(self.data['path'], src)
            py_cmd_var = "%s_python" % self._generate_variable_name(
                    self.data['path'], self.data['name'])
            self._write_rule("%s = %s.ProtoPython(['%s'], '%s')" % (
                    py_cmd_var,
                    self._env_name(),
                    proto_python_src,
                    src_path))
            self.blade.python_binary_dep_source_cmd[self.key].append(py_cmd_var)
            self.blade.python_binary_dep_source_map[self.key].append(
                    proto_python_src)

    def scons_rules(self):
        """scons_rules.

        It outputs the scons rules according to user options.

        """
        self._prepare_to_generate_rule()

        # Build java source according to its option
        env_name = self._env_name()

        self.options = self.blade.get_options()
        self.direct_targets = self.blade.get_direct_targets()

        if (hasattr(self.options, 'generate_java')
                and self.options.generate_java) or (
                       self.data.get('options', {}).get('generate_java', False) or (
                              self.key in self.direct_targets)):
            self._proto_java_rules()

        if (hasattr(self.options, 'generate_php')
                and self.options.generate_php) and (
                       self.data.get('options', {}).get('generate_php', False) or (
                              self.key in self.direct_targets)):
            self._proto_php_rules()

        if (hasattr(self.options, 'generate_python')
                and self.options.generate_python) or (
                    self.data.get('options', {}).get('generate_python', False) or (
                              self.key in self.direct_targets)):
            self._proto_python_rules()

        self._setup_cc_flags()

        sources = []
        obj_names = []
        for src in self.data['srcs']:
            (proto_src, proto_hdr) = self._proto_gen_files(self.data['path'], src)

            self._write_rule("%s.Proto(['%s', '%s'], '%s')" % (
                    env_name,
                    proto_src,
                    proto_hdr,
                    os.path.join(self.data['path'], src)))
            obj_name = "%s_object" % self._generate_variable_name(
                self.data['path'], src)
            obj_names.append(obj_name)
            self._write_rule(
                "%s = %s.SharedObject(target = '%s' + top_env['OBJSUFFIX'], "
                "source = '%s')" % (obj_name,
                                    env_name,
                                    proto_src,
                                    proto_src))
            sources.append(proto_src)
        self._write_rule("%s = [%s]" % (self._objs_name(), ','.join(obj_names)))
        self._write_rule("%s.Depends(%s, %s)" % (
                         env_name, self._objs_name(), sources))

        self._cc_library()
        options = self.blade.get_options()
        if (hasattr(options, 'generate_dynamic') and options.generate_dynamic) or (
            self.data.get('options', {}).get('build_dynamic', False)):
            self._dynamic_cc_library()


def proto_library(name,
                  srcs=[],
                  deps=[],
                  optimize=[],
                  deprecated=False,
                  **kwargs):
    """proto_library target. """
    proto_library_target = ProtoLibrary(name,
                                        srcs,
                                        deps,
                                        optimize,
                                        deprecated,
                                        blade.blade,
                                        kwargs)
    blade.blade.register_scons_target(proto_library_target.key,
                                      proto_library_target)


class ResourceLibrary(CcTarget):
    """A scons cc target subclass.

    This class is derived from SconsCCTarget and it is the scons class
    to generate resource library rules.

    """
    def __init__(self,
                 name,
                 srcs,
                 deps,
                 optimize,
                 extra_cppflags,
                 blade,
                 kwargs):
        """Init method.

        Init the cc target.

        """
        CcTarget.__init__(self,
                          name,
                          'resource_library',
                          srcs,
                          deps,
                          '',
                          [],
                          [],
                          optimize,
                          extra_cppflags,
                          [],
                          blade,
                          kwargs)

    def scons_rules(self):
        """scons_rules.

        It outputs the scons rules according to user options.

        """
        self._prepare_to_generate_rule()

        env_name = self._env_name()
        (out_dir, res_file_name) = self._resource_library_rules_helper()

        self.data['options']['res_srcs'] = []
        for src in self.data['srcs']:
            src_path = os.path.join(self.data['path'], src)
            src_base = os.path.basename(src_path)
            src_base_name = '%s.c' % self._regular_variable_name(src_base)
            new_src_path = os.path.join(out_dir, src_base_name)
            cmd_bld = '%s_bld' % self._regular_variable_name(new_src_path)
            self._write_rule('%s = %s.ResourceFile("%s", "%s")' % (
                         cmd_bld, env_name, new_src_path, src_path))
            self.data['options']['res_srcs'].append(new_src_path)

        self._resource_library_rules_objects()

        self._cc_library()

        options = self.blade.get_options()
        if (hasattr(options, 'generate_dynamic') and options.generate_dynamic) or (
            self.data.get('options', {}).get('build_dynamic', False)):
            self._dynamic_cc_library()

    def _resource_library_rules_objects(self):
        """Generate resource library object rules.  """
        env_name = self._env_name()
        objs_name = self._objs_name()

        self._setup_cc_flags()

        objs = []
        res_srcs = self.data.get('options', {}).get('res_srcs', [])
        res_objects = {}
        path = self.data['path']
        for src in res_srcs:
            base_src_name = self._regular_variable_name(os.path.basename(src))
            src_name = base_src_name + '_' + self.data['name'] + '_res'
            if src_name not in res_objects:
                res_objects[src_name] = (
                        "%s_%s_object" % (
                                base_src_name,
                                self._regular_variable_name(self.data['name'])))
                target_path = os.path.join(self.build_path,
                                           path,
                                           '%s.objs' % self.data['name'],
                                           base_src_name)
                self._write_rule(
                        "%s = %s.SharedObject(target = '%s' + top_env['OBJSUFFIX']"
                        ", source = '%s')" % (res_objects[src_name],
                                              env_name,
                                              target_path,
                                              src))
            objs.append(res_objects[src_name])
        self._write_rule('%s = [%s]' % (objs_name, ','.join(objs)))

    def _resource_library_rules_helper(self):
        """The helper method to generate scons resource rules, mainly applies builder.  """
        env_name = self._env_name()
        out_dir = os.path.join(self.build_path, self.data['path'])
        res_name = self._regular_variable_name(self.data['name'])
        res_file_name = res_name
        res_file_header = res_file_name + '.h'
        res_header_path = os.path.join(out_dir, res_file_header)

        src_list = []
        for src in self.data['srcs']:
            src_path = os.path.join(self.data['path'], src)
            src_list.append(src_path)

        cmd_bld = '%s_header_cmd_bld' % res_name
        self._write_rule('%s = %s.ResourceHeader("%s", %s)' % (
                     cmd_bld, env_name, res_header_path, src_list))

        return (out_dir, res_file_name)


def resource_library(name,
                     srcs=[],
                     deps=[],
                     optimize=[],
                     extra_cppflags = [],
                     **kwargs):
    """scons_resource_library. """
    resource_library_target = ResourceLibrary(name,
                                              srcs,
                                              deps,
                                              optimize,
                                              extra_cppflags,
                                              blade.blade,
                                              kwargs)
    blade.blade.register_scons_target(resource_library_target.key,
                                      resource_library_target)


class SwigLibrary(CcTarget):
    """A scons cc target subclass.

    This class is derived from SconsCCTarget.

    """
    def __init__(self,
                 name,
                 srcs,
                 deps,
                 warning,
                 java_package,
                 java_lib_packed,
                 optimize,
                 extra_swigflags,
                 blade,
                 kwargs):
        """Init method.

        Init the cc target.

        """
        CcTarget.__init__(self,
                          name,
                          'swig_library',
                          srcs,
                          deps,
                          warning,
                          [], [], optimize, extra_swigflags, [],
                          blade,
                          kwargs)
        self.data['options']['cpperraswarn'] = warning
        self.data['options']['java_package'] = java_package
        self.data['options']['java_lib_packed'] = java_lib_packed

        scons_platform = self.blade.get_scons_platform()
        self.php_inc_list = scons_platform.get_php_include()
        self.options = self.blade.get_options()
        self.ccflags_manager = self.blade.get_ccflags_manager()

    def _pyswig_gen_python_file(self, path, src):
        """Generate swig python file for python. """
        swig_name = src[:-2]
        return os.path.join(self.build_path, path, '%s.py' % swig_name)

    def _pyswig_gen_file(self, path, src):
        """Generate swig cxx files for python. """
        swig_name = src[:-2]
        return os.path.join(self.build_path, path, '%s_pywrap.cxx' % swig_name)

    def _javaswig_gen_file(self, path, src):
        """Generate swig cxx files for java. """
        swig_name = src[:-2]
        return os.path.join(self.build_path, path, '%s_javawrap.cxx' % swig_name)

    def _phpswig_gen_file(self, path, src):
        """Generate swig cxx files for php. """
        swig_name = src[:-2]
        return os.path.join(self.build_path, path, '%s_phpwrap.cxx' % swig_name)

    def _swig_extract_dependency_files(self, src):
        dep = []
        for line in open(src):
            if line.startswith('#include') or line.startswith('%include'):
                line = line.split(' ')[1].strip("""'"\r\n""")
                if not ('<' in line or line in dep):
                    dep.append(line)
        return [i for i in dep if os.path.exists(i)]

    def _swig_library_rules_py(self):
        """_swig_library_rules_py.
        """
        env_name  = self._env_name()
        var_name = self._generate_variable_name(self.data['path'],
                                                self.data['name'],
                                                'dynamic_py')

        obj_names_py = []
        flag_list = []
        warning = self.data.get('options', {}).get('cpperraswarn', '')
        flag_list.append(('cpperraswarn', warning))
        pyswig_flags = ''
        for flag in flag_list:
            if flag[0] == 'cpperraswarn':
                if flag[1] == 'yes':
                    pyswig_flags += ' -cpperraswarn'

        builder_name = '%s_bld' % var_name
        builder_alias = '%s_bld_alias' % var_name
        swig_bld_cmd = 'swig -python -threads %s -c++ -I%s -o $TARGET $SOURCE' % (
                pyswig_flags, self.build_path)

        self._write_rule("%s = Builder(action=MakeAction('%s', "
                "compile_swig_python_message))" % (
                builder_name, swig_bld_cmd))
        self._write_rule('%s.Append(BUILDERS={"%s" : %s})' % (
                env_name, builder_alias, builder_name))

        self._setup_cc_flags()

        self.blade.python_binary_dep_source_map[self.key] = []
        self.blade.python_binary_dep_source_cmd[self.key] = []
        dep_files = []
        dep_files_map = {}
        for src in self.data['srcs']:
            pyswig_src = self._pyswig_gen_file(self.data['path'], src)
            self._write_rule('%s.%s(["%s"], "%s")' % (
                    env_name,
                    builder_alias,
                    pyswig_src,
                    os.path.join(self.data['path'], src)))
            self.blade.python_binary_dep_source_map[self.key].append(
                    self._pyswig_gen_python_file(self.data['path'], src))
            obj_name_py = "%s_object" % self._generate_variable_name(
                self.data['path'], src, 'python')
            obj_names_py.append(obj_name_py)

            self._write_rule(
                "%s = %s.SharedObject(target = '%s' + top_env['OBJSUFFIX'], "
                "source = '%s')" % (obj_name_py,
                                    env_name,
                                    pyswig_src,
                                    pyswig_src))
            self.blade.python_binary_dep_source_cmd[self.key].append(
                    obj_name_py)
            dep_files = self._swig_extract_dependency_files(
                                os.path.join(self.data['path'], src))
            self._write_rule("%s.Depends('%s', %s)" % (
                             env_name,
                             pyswig_src,
                             dep_files))
            dep_files_map[os.path.join(self.data['path'], src)] = dep_files

        objs_name = self._objs_name()
        objs_name_py = "%s_py" % objs_name
        self._write_rule("%s = [%s]" % (objs_name_py, ','.join(obj_names_py)))

        target_path = self._target_file_path()
        target_lib = os.path.basename(target_path)
        if not target_lib.startswith('_'):
            target_lib = '_%s' % target_lib
        target_path_py = os.path.join(os.path.dirname(target_path), target_lib)


        (link_all_symbols_lib_list,
         lib_str,
         whole_link_flags) = self._get_static_deps_lib_list()
        if whole_link_flags:
            self._write_rule(
                    '%s.Append(LINKFLAGS=%s)' % (env_name, whole_link_flags))

        if self.data['srcs'] or self.data['deps']:
            self._write_rule('%s.Append(LINKFLAGS=["-fPIC"])' % env_name)
            self._write_rule("%s = %s.SharedLibrary('%s', %s, %s, SHLIBPREFIX = '')"
                    % (var_name,
                       env_name,
                       target_path_py,
                       objs_name_py,
                       lib_str))
            self.blade.python_binary_dep_source_map[self.key].append(
                    "%s.so" % target_path_py)
            self.blade.python_binary_dep_source_cmd[self.key].append(var_name)

        for i in link_all_symbols_lib_list:
            self._write_rule("%s.Depends(%s, %s)" % (
                    env_name, var_name, i[1]))

        self._generate_target_explict_dependency(var_name)

        return dep_files_map

    def _swig_library_rules_java(self, dep_files_map):
        """_swig_library_rules_java. """
        env_name = self._env_name()
        var_name = self._generate_variable_name(self.data['path'],
                                                self.data['name'],
                                                'dynamic_java')
        self.java_jar_dep_vars = self.blade.get_java_jar_dep_vars()
        self.java_jar_dep_vars[self.key] = []

        java_jar_dep_source_map = self.blade.get_java_jar_dep_source_map()

        build_jar = False
        java_lib_packed = False
        # Append -fno-strict-aliasing flag to cxxflags and cppflags
        self._write_rule('%s.Append(CPPFLAGS = ["-fno-strict-aliasing"])' % env_name)
        if self.data.get('options', {}).get('generate_java', False):
            build_jar = True

        flag_list = []
        flag_list.append(('cpperraswarn',
                          self.data.get('options', {}).get('cpperraswarn', '')))
        flag_list.append(('package',
                          self.data.get('options', {}).get('java_package', '')))
        java_lib_packed = self.data.get('options', {}).get('java_lib_packed', False)
        flag_list.append(('java_lib_packed',
                          self.data.get('options', {}).get('java_lib_packed', False)))
        javaswig_flags = ''
        depend_outdir = False
        out_dir = os.path.join(self.build_path, self.data['path'])
        for flag in flag_list:
            if flag[0] == 'cpperraswarn':
                if flag[1] == 'yes':
                    javaswig_flags += ' -cpperraswarn'
            if flag[0] == 'java_lib_packed':
                if flag[1]:
                    java_lib_packed = True
            if flag[0] == 'package':
                if flag[1]:
                    javaswig_flags += ' -package %s' % flag[1]
                    package_dir = flag[1].replace('.', '/')
                    out_dir = os.path.join(self.build_path,
                                           self.data['path'], package_dir)
                    out_dir_dummy = os.path.join(out_dir, 'dummy_file')
                    javaswig_flags += ' -outdir %s' % out_dir
                    swig_outdir_cmd = '%s_swig_out_cmd_var' % var_name
                    if not os.path.exists(out_dir):
                        depend_outdir = True
                        self._write_rule('%s = %s.Command("%s", "", [Mkdir("%s")])' % (
                                swig_outdir_cmd,
                                env_name,
                                out_dir_dummy,
                                out_dir))
                        self.java_jar_dep_vars[self.key].append(swig_outdir_cmd)
                    if build_jar:
                        java_jar_dep_source_map[self.key] = (
                                out_dir,
                                os.path.join(self.build_path, self.data['path']),
                                self.data['name'])

        builder_name = '%s_bld' % var_name
        builder_alias = '%s_bld_alias' % var_name
        swig_bld_cmd = "swig -java %s -c++ -I%s -o $TARGET $SOURCE" % (
                       javaswig_flags, self.build_path)
        self._write_rule("%s = Builder(action=MakeAction('%s', "
                "compile_swig_java_message))" % (
                builder_name, swig_bld_cmd))
        self._write_rule('%s.Append(BUILDERS={"%s" : %s})' % (
                env_name, builder_alias, builder_name))
        self._swig_library_rules_java_helper(depend_outdir, build_jar,
                                             java_lib_packed, out_dir,
                                             builder_alias, dep_files_map)


    def _swig_library_rules_java_helper(self,
                                        dep_outdir,
                                        java_build_jar,
                                        lib_packed,
                                        out_dir,
                                        builder_alias,
                                        dep_files_map):
        env_name = self._env_name()
        var_name = self._generate_variable_name(self.data['path'],
                                                self.data['name'],
                                                'dynamic_java')
        depend_outdir = dep_outdir
        build_jar = java_build_jar
        java_lib_packed = lib_packed
        env_name = self._env_name()
        out_dir_dummy = os.path.join(out_dir, 'dummy_file')
        obj_names_java = []

        scons_platform = self.blade.get_scons_platform()
        java_includes = scons_platform.get_java_include()
        if java_includes:
            self._write_rule("%s.Append(CPPPATH=%s)" % (env_name, java_includes))

        sources_dependency_map = self.blade.get_sources_explict_dependency_map()
        sources_dependency_map[self.key] = []
        dep_files = []
        for src in self.data['srcs']:
            javaswig_src = self._javaswig_gen_file(self.data['path'], src)
            src_basename = os.path.basename(src)
            javaswig_var = "%s_%s"% (
                    var_name, self._regular_variable_name(src_basename))
            self._write_rule("%s = %s.%s(['%s'], '%s')" % (
                    javaswig_var,
                    env_name,
                    builder_alias,
                    javaswig_src,
                    os.path.join(self.data['path'], src)))
            sources_dependency_map[self.key].append(javaswig_src)
            if depend_outdir:
                self._write_rule('%s.Depends(%s, "%s")' % (
                        env_name,
                        javaswig_var,
                        out_dir_dummy))
            self.java_jar_dep_vars[self.key].append(javaswig_var)

            obj_name_java = "%s_object" % self._generate_variable_name(
                    self.data['path'], src, 'dynamic_java')
            obj_names_java.append(obj_name_java)

            self._write_rule(
                    "%s = %s.SharedObject(target = '%s' + top_env['OBJSUFFIX'], "
                    "source = '%s')" % (
                            obj_name_java,
                            env_name,
                            javaswig_src,
                            javaswig_src))

            dep_key = os.path.join(self.data['path'], src)
            if dep_key in dep_files_map.keys():
                dep_files = dep_files_map[dep_key]
            else:
                dep_files = self._swig_extract_dependency_files(dep_key)
            self._write_rule("%s.Depends('%s', %s)" % (
                             env_name,
                             javaswig_src,
                             dep_files))

        objs_name = self._objs_name()
        objs_name_java = "%s_dynamic_java" % objs_name
        self._write_rule("%s = [%s]" % (objs_name_java,
                                    ','.join(obj_names_java)))

        target_path_java = '%s_java' % self._target_file_path()

        (link_all_symbols_lib_list,
         lib_str,
         whole_link_flags) = self._get_static_deps_lib_list()

        if self.data['srcs'] or self.data['deps']:
            self._write_rule("%s = %s.SharedLibrary('%s', %s, %s)" % (
                    var_name,
                    env_name,
                    target_path_java,
                    objs_name_java,
                    lib_str))

        for i in link_all_symbols_lib_list:
            self._write_rule("%s.Depends(%s, %s)" % (
                    env_name, var_name, i[1]))

        self._generate_target_explict_dependency(var_name)

        jar_files_packing_map = self.blade.get_java_jar_files_packing_map()
        if build_jar and java_lib_packed:
            lib_dir = os.path.dirname(target_path_java)
            lib_name = os.path.basename(target_path_java)
            lib_name = 'lib%s.so' % lib_name
            jar_files_packing_map[self.key] = (
                    os.path.join(lib_dir,lib_name), self.data['name'])

    def _swig_library_rules_php(self, dep_files_map):
        env_name  = self._env_name()
        var_name = self._generate_variable_name(self.data['path'], self.data['name'])
        obj_names_php = []

        flag_list = []
        warning = self.data.get('options', {}).get('cpperraswarn', '')
        flag_list.append(('cpperraswarn', warning))
        self.phpswig_flags = ''
        phpswig_flags = ''
        for flag in flag_list:
            if flag[0] == 'cpperraswarn':
                if flag[1] == 'yes':
                    phpswig_flags += ' -cpperraswarn'
        self.phpswig_flags = phpswig_flags

        builder_name = '%s_php_bld' % self._regular_variable_name(self.data['name'])
        builder_alias = '%s_php_bld_alias' % self._regular_variable_name(self.data['name'])
        swig_bld_cmd = "swig -php %s -c++ -I%s -o $TARGET $SOURCE" % (
                       phpswig_flags, self.build_path)

        self._write_rule("%s = Builder(action=MakeAction('%s', "
                "compile_swig_php_message))" % (
                builder_name, swig_bld_cmd))
        self._write_rule('%s.Append(BUILDERS={"%s" : %s})' % (
                          env_name, builder_alias, builder_name))

        if self.php_inc_list:
            self._write_rule("%s.Append(CPPPATH=%s)" % (env_name, self.php_inc_list))

        dep_files = []
        dep_files_map = {}
        for src in self.data['srcs']:
            phpswig_src = self._phpswig_gen_file(self.data['path'], src)
            self._write_rule('%s.%s(["%s"], "%s")' % (
                    env_name,
                    builder_alias,
                    phpswig_src,
                    os.path.join(self.data['path'],src)))
            obj_name_php = "%s_object" % self._generate_variable_name(
                self.data['path'], src, 'php')
            obj_names_php.append(obj_name_php)

            self._write_rule(
                "%s = %s.SharedObject(target = '%s' + top_env['OBJSUFFIX'], "
                "source = '%s')" % (obj_name_php,
                                    env_name,
                                    phpswig_src,
                                    phpswig_src))

            dep_key = os.path.join(self.data['path'], src)
            if dep_key in dep_files_map.keys():
                dep_files = dep_files_map[dep_key]
            else:
                dep_files = self._swig_extract_dependency_files(dep_key)
            self._write_rule("%s.Depends('%s', %s)" % (
                             env_name,
                             phpswig_src,
                             dep_files))

        objs_name = self._objs_name()
        objs_name_php = "%s_php" % objs_name

        self._write_rule("%s = [%s]" % (objs_name_php, ','.join(obj_names_php)))

        target_path = self._target_file_path(self.data['path'], self.data['name'])
        target_lib = os.path.basename(target_path)
        target_path_php = os.path.join(os.path.dirname(target_path), target_lib)

        (link_all_symbols_lib_list,
         lib_str,
         whole_link_flags) = self._get_static_deps_lib_list()

        if self.data['srcs'] or self.data['deps']:
            self._write_rule('%s.Append(LINKFLAGS=["-fPIC"])' % env_name)
            self._write_rule("%s = %s.SharedLibrary('%s', %s, %s, SHLIBPREFIX='')" % (
                    var_name,
                    env_name,
                    target_path_php,
                    objs_name_php,
                    lib_str))

        for i in link_all_symbols_lib_list:
            self._write_rule("%s.Depends(%s, %s)" % (
                    env_name, var_name, i[1]))

        self._generate_target_explict_dependency(var_name)

    def scons_rules(self):
        """scons_rules.

        It outputs the scons rules according to user options.

        """
        self._prepare_to_generate_rule()

        dep_files_map = {}
        dep_files_map = self._swig_library_rules_py()
        if (hasattr(self.options, 'generate_java')
                and self.options.generate_java) or (
                        self.data.get('options', {}).get('generate_java', False)):
            self._swig_library_rules_java(dep_files_map)
        if hasattr(self.options, 'generate_php') and self.options.generate_php:
            if not self.php_inc_list:
                console.error_exit("failed to build //%s:%s, please install php modules" % (
                           self.data['path'], self.data['name']))
            else:
                self._swig_library_rules_php(dep_files_map)


def swig_library(name,
                 srcs=[],
                 deps=[],
                 warning='yes',
                 java_package='',
                 java_lib_packed=False,
                 optimize=[],
                 extra_swigflags=[],
                 **kwargs):
    """swig_library target. """
    swig_library_target = SwigLibrary(name,
                                      srcs,
                                      deps,
                                      warning,
                                      java_package,
                                      java_lib_packed,
                                      optimize,
                                      extra_swigflags,
                                      blade.blade,
                                      kwargs)
    blade.blade.register_scons_target(swig_library_target.key,
                                      swig_library_target)
<|MERGE_RESOLUTION|>--- conflicted
+++ resolved
@@ -1318,13 +1318,8 @@
                           'proto_library',
                           srcs,
                           deps,
-<<<<<<< HEAD
-                          'yes',
+                          '',
                           [], [], [], optimize, [], [],
-=======
-                          '',
-                          [], [], optimize, [], [],
->>>>>>> 82a4e3d8
                           blade,
                           kwargs)
 
@@ -2162,4 +2157,4 @@
                                       blade.blade,
                                       kwargs)
     blade.blade.register_scons_target(swig_library_target.key,
-                                      swig_library_target)
+                                      swig_library_target)