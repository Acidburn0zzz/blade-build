# Copyright (c) 2011 Tencent Inc.
# All rights reserved.
#
# Author: Michaelpeng <michaelpeng@tencent.com>
# Date:   October 20, 2011


"""
 This is the cc_target module which is the super class
 of all of the scons cc targets, like cc_library, cc_binary.

"""


import os
import blade
import configparse

import console
import build_rules
from blade_util import var_to_list
from target import Target


class CcTarget(Target):
    """A scons cc target subclass.

    This class is derived from SconsTarget and it is the base class
    of cc_library, cc_binary etc.

    """
    def __init__(self,
                 name,
                 target_type,
                 srcs,
                 deps,
                 warning,
                 defs,
                 incs,
                 export_incs,
                 optimize,
                 extra_cppflags,
                 extra_linkflags,
                 blade,
                 kwargs):
        """Init method.

        Init the cc target.

        """
        srcs = var_to_list(srcs)
        deps = var_to_list(deps)
        defs = var_to_list(defs)
        incs = var_to_list(incs)
        export_incs = var_to_list(export_incs)
        opt = var_to_list(optimize)
        extra_cppflags = var_to_list(extra_cppflags)
        extra_linkflags = var_to_list(extra_linkflags)

        Target.__init__(self,
                        name,
                        target_type,
                        srcs,
                        deps,
                        blade,
                        kwargs)

        self.data['warning'] = warning
        self.data['defs'] = defs
        self.data['incs'] = incs
        self.data['export_incs'] = export_incs
        self.data['optimize'] = opt
        self.data['extra_cppflags'] = extra_cppflags
        self.data['extra_linkflags'] = extra_linkflags

        self._check_defs()
        self._check_incorrect_no_warning()

    def _check_deprecated_deps(self):
        """check that whether it depends upon a deprecated library. """
        for dep in self.deps:
            target = self.target_database.get(dep, {})
            if target.data.get('deprecated'):
                replaced_targets = target.deps
                replaced_target = ''
                if replaced_targets:
                    replaced_target = replaced_targets[0]
                console.warning('//%s:%s : '
                                '//%s:%s has been deprecated, '
                                'please depends on //%s:%s' % (
                                    self.path, self.name,
                                    target.path, target.name,
                                    replaced_target[0], replaced_target[1]))

    def _prepare_to_generate_rule(self):
        """Should be overridden. """
        self._check_deprecated_deps()
        self._clone_env()

    def _clone_env(self):
        """Select env. """
        env_name = self._env_name()
        warning = self.data.get('warning', '')
        if warning == 'yes':
            self._write_rule('%s = env_with_error.Clone()' % env_name)
        else:
            self._write_rule('%s = env_no_warning.Clone()' % env_name)

    __cxx_keyword_list = frozenset([
        'and', 'and_eq', 'alignas', 'alignof', 'asm', 'auto',
        'bitand', 'bitor', 'bool', 'break', 'case', 'catch',
        'char', 'char16_t', 'char32_t', 'class', 'compl', 'const',
        'constexpr', 'const_cast', 'continue', 'decltype', 'default',
        'delete', 'double', 'dynamic_cast', 'else', 'enum',
        'explicit', 'export', 'extern', 'false', 'float', 'for',
        'friend', 'goto', 'if', 'inline', 'int', 'long', 'mutable',
        'namespace', 'new', 'noexcept', 'not', 'not_eq', 'nullptr',
        'operator', 'or', 'or_eq', 'private', 'protected', 'public',
        'register', 'reinterpret_cast', 'return', 'short', 'signed',
        'sizeof', 'static', 'static_assert', 'static_cast', 'struct',
        'switch', 'template', 'this', 'thread_local', 'throw',
        'true', 'try', 'typedef', 'typeid', 'typename', 'union',
        'unsigned', 'using', 'virtual', 'void', 'volatile', 'wchar_t',
        'while', 'xor', 'xor_eq'])

    def _check_defs(self):
        """_check_defs.

        It will warn if user defines cpp keyword in defs list.

        """
        defs_list = self.data.get('defs', [])
        for macro in defs_list:
            pos = macro.find('=')
            if pos != -1:
                macro = macro[0:pos]
            if macro in CcTarget.__cxx_keyword_list:
                console.warning('DO NOT define c++ keyword %s as macro' % macro)

    def _check_incorrect_no_warning(self):
        """check if warning=no is correctly used or not. """
        warning = self.data.get('warning', 'yes')
        srcs = self.srcs
        if not srcs or warning != 'no':
            return

        keywords_list = self.blade.get_sources_keyword_list()
        for keyword in keywords_list:
            if keyword in self.path:
                return

        illegal_path_list = []
        for keyword in keywords_list:
            illegal_path_list += [s for s in srcs if not keyword in s]

        if illegal_path_list:
            console.warning("//%s:%s : warning='no' is only allowed "
                            "for code in thirdparty." % (
                                self.key[0], self.key[1]))

    def _objs_name(self):
        """_objs_name.

        Concatinating target path, target name to be objs var and returns.

        """
        return 'objs_%s' % self._generate_variable_name(self.path, self.name)

    def _prebuilt_cc_library_target_path(self, prefer_dynamic=False):
        """Returns the target path of the prebuilt cc library to be copied to.
           when both .so and .a exist, return .so, if prefer_dynamic is True,
           else return the exist one
        """
        src_path = self._prebuilt_cc_library_src_path(prefer_dynamic)
        return os.path.join(self.build_path, self.path, os.path.basename(src_path))

    def _prebuilt_cc_library_src_path(self, prefer_dynamic=False):
        """Returns the source path of the prebuilt cc library.
           when both .so and .a exist, return .so, if prefer_dynamic is True,
           else return the exist one
        """
        a_src_path = self._prebuilt_cc_library_make_src_filename(dynamic=False)
        so_src_path = self._prebuilt_cc_library_make_src_filename(dynamic=True)
        libs = (a_src_path, so_src_path) # Ordered by priority
        if prefer_dynamic:
            libs = (so_src_path, a_src_path)
        src_lib = ''
        for lib in libs:
            if os.path.exists(lib):
                src_lib = lib
                break
        if not src_lib:
            console.warning('//%s:%s: Can not find ethier %s or %s' %
                    ((self.path, self.name) + libs))
            src_lib = libs[0]
        return src_lib

    def _prebuilt_cc_library_make_src_filename(self, dynamic=False):
        options = self.blade.get_options()
        suffix = 'a'
        if dynamic:
            suffix = 'so'
        return os.path.join(self.path, 'lib%s_%s' % (options.m, options.profile),
                             'lib%s.%s' % (self.name, suffix))

    def _setup_cc_flags(self):
        """_setup_cc_flags. """
        env_name = self._env_name()
        flags_from_option, incs_list = self._get_cc_flags()
        if flags_from_option:
            self._write_rule('%s.Append(CPPFLAGS=%s)' % (env_name, flags_from_option))
        if incs_list:
            self._write_rule('%s.Append(CPPPATH=%s)' % (env_name, incs_list))

    def _setup_as_flags(self):
        """_setup_as_flags. """
        env_name = self._env_name()
        as_flags = self._get_as_flags()
        if as_flags:
            self._write_rule('%s.Append(ASFLAGS=%s)' % (env_name, as_flags))

    def _setup_extra_link_flags(self):
        """extra_linkflags. """
        extra_linkflags = self.data.get('extra_linkflags')
        if extra_linkflags:
            self._write_rule('%s.Append(LINKFLAGS=%s)' % (self._env_name(), extra_linkflags))

    def _check_gcc_flag(self, gcc_flag_list):
        options = self.blade.get_options()
        gcc_flags_list_checked = []
        for flag in gcc_flag_list:
            if flag == '-fno-omit-frame-pointer':
                if options.profile != 'release':
                    continue
            gcc_flags_list_checked.append(flag)
        return gcc_flags_list_checked

    def _get_optimize_flags(self):
        """get optimize flags such as -O2"""
        oflags = []
        opt_list = self.data.get('optimize')
        if not opt_list:
            cc_config = configparse.blade_config.get_config('cc_config')
            opt_list = cc_config['optimize']
        if opt_list:
            for flag in opt_list:
                if flag.startswith('-'):
                    oflags.append(flag)
                else:
                    oflags.append('-' + flag)
        else:
            oflags = ['-O2']
        return oflags

    def _get_cc_flags(self):
        """_get_cc_flags.

        Return the cpp flags according to the BUILD file and other configs.

        """
        cpp_flags = []

        # Warnings
        if self.data.get('warning', '') == 'no':
            cpp_flags.append('-w')

        # Defs
        defs = self.data.get('defs', [])
        cpp_flags += [('-D' + macro) for macro in defs]

        # Optimize flags

        if (self.blade.get_options().profile == 'release' or
            self.data.get('always_optimize')):
            cpp_flags += self._get_optimize_flags()

        # Add the compliation flags here
        # 1. -fno-omit-frame-pointer to release
        blade_gcc_flags = ['-fno-omit-frame-pointer']
        blade_gcc_flags_checked = self._check_gcc_flag(blade_gcc_flags)
        cpp_flags += list(set(blade_gcc_flags_checked).difference(set(cpp_flags)))

        cpp_flags += self.data.get('extra_cppflags', [])

        # Incs
        incs = self.data.get('incs', [])
        if not incs:
            incs = self.data.get('export_incs', [])
        new_incs_list = [os.path.join(self.path, inc) for inc in incs]
        new_incs_list += self._export_incs_list()
        # Remove duplicate items in incs list and keep the order
        incs_list = []
        for inc in new_incs_list:
            new_inc = os.path.normpath(inc)
            if new_inc not in incs_list:
                incs_list.append(new_inc)

        return (cpp_flags, incs_list)

    def _get_as_flags(self):
        """_get_as_flags.

        Return the as flags according to the build architecture.

        """
        options = self.blade.get_options()
        as_flags = ["--" + options.m]
        return as_flags


    def _dep_is_library(self, dep):
        """_dep_is_library.

        Returns
        -----------
        True or False: Whether this dep target is library or not.

        Description
        -----------
        Whether this dep target is library or not.

        """
        build_targets = self.blade.get_build_targets()
        target_type = build_targets[dep].type
        return target_type.endswith('_library')

    def _export_incs_list(self):
        """_export_incs_list.
        TODO
        """
        deps = self.expanded_deps
        inc_list = []
        for lib in deps:
            # lib is (path, libname) pair.
            if not lib:
                continue

            if not self._dep_is_library(lib):
                continue

            # system lib
            if lib[0] == '#':
                continue

            target = self.target_database[lib]
            for inc in target.data.get('export_incs', []):
                path = os.path.normpath('%s/%s' % (lib[0], inc))
                inc_list.append(path)

        return inc_list

    def _static_deps_list(self):
        """_static_deps_list.

        Returns
        -----------
        link_all_symbols_lib_list: the libs to link all its symbols into target
        lib_list: the libs list to be statically linked into static library

        Description
        -----------
        It will find the libs needed to be linked into the target statically.

        """
        build_targets = self.blade.get_build_targets()
        deps = self.expanded_deps
        lib_list = []
        link_all_symbols_lib_list = []
        for dep in deps:
            if not self._dep_is_library(dep):
                continue

            # system lib
            if dep[0] == '#':
                lib_name = "'%s'" % dep[1]
            else:
                lib_name = self._generate_variable_name(dep[0], dep[1])

            if build_targets[dep].data.get('link_all_symbols'):
                link_all_symbols_lib_list.append(lib_name)
            else:
                lib_list.append(lib_name)

        return (link_all_symbols_lib_list, lib_list)

    def _dynamic_deps_list(self):
        """_dynamic_deps_list.

        Returns
        -----------
        lib_list: the libs list to be dynamically linked into dynamic library

        Description
        -----------
        It will find the libs needed to be linked into the target dynamically.

        """
        build_targets = self.blade.get_build_targets()
        deps = self.expanded_deps
        lib_list = []
        for lib in deps:
            if not self._dep_is_library(lib):
                continue

            if (build_targets[lib].type == 'cc_library' and
                not build_targets[lib].srcs):
                continue
            # system lib
            if lib[0] == '#':
                lib_name = "'%s'" % lib[1]
            else:
                lib_name = self._generate_variable_name(lib[0], lib[1], 'dynamic')

            lib_list.append(lib_name)

        return lib_list

    def _get_static_deps_lib_list(self):
        """Returns a tuple that needed to write static deps rules. """
        (link_all_symbols_lib_list, lib_list) = self._static_deps_list()
        lib_str = 'LIBS=[%s]' % ','.join(lib_list)
        whole_link_flags = []
        if link_all_symbols_lib_list:
            whole_link_flags = ['"-Wl,--whole-archive"']
            for i in link_all_symbols_lib_list:
                whole_link_flags.append(i)
            whole_link_flags.append('"-Wl,--no-whole-archive"')
        return (link_all_symbols_lib_list, lib_str, ', '.join(whole_link_flags))

    def _get_dynamic_deps_lib_list(self):
        """Returns the libs string. """
        lib_list = self._dynamic_deps_list()
        lib_str = 'LIBS=[]'
        if lib_list:
            lib_str = 'LIBS=[%s]' % ','.join(lib_list)
        return lib_str

    def _prebuilt_cc_library_is_depended(self):
        build_targets = self.blade.get_build_targets()
        for key in build_targets:
            target = build_targets[key]
            if (self.key in target.expanded_deps and
                target.type != 'prebuilt_cc_library'):
                return True
        return False

    def _prebuilt_cc_library(self, dynamic):
        """prebuilt cc library rules. """
        # We allow a prebuilt cc_library doesn't exist if it is not used.
        # So if this library is not depended by any target, don't generate any
        # rule to avoid runtime error and also avoid unnecessary runtime cost.
        if not self._prebuilt_cc_library_is_depended():
            return

        var_name = self._var_name()
        static_target_path = ''
        dynamic_target_path = ''

        # Paths for static linking, may be a dynamic library!
        static_src_path = self._prebuilt_cc_library_src_path()
        static_target_path = self._prebuilt_cc_library_target_path()
        self._write_rule(
                'Command("%s", "%s", Copy("$TARGET", "$SOURCE"))' % (
                         static_target_path, static_src_path))
        self._write_rule('%s = top_env.File("%s")' % (
            var_name, static_target_path))

        if dynamic:
            dynamic_target_path = self._prebuilt_cc_library_target_path(
                    prefer_dynamic=True)
            dynamic_src_path = self._prebuilt_cc_library_src_path(
                    prefer_dynamic=True)
            if dynamic_target_path != static_target_path:
                # Avoid copy twice if has only one kind of library
                self._write_rule(
                    'Command("%s", "%s", Copy("$TARGET", "$SOURCE"))' % (
                     dynamic_target_path,
                     dynamic_src_path))
            var_name = self._var_name('dynamic')
            self._write_rule('%s = top_env.File("%s")' % (
                    var_name,
                    dynamic_target_path))

        # Make a symbol link if either lib is a so
        so_path = ''
        if static_target_path.endswith('.so'):
            so_path = static_target_path
        elif dynamic_target_path.endswith('.so'):
            so_path = dynamic_target_path
        if so_path:
            prebuilt_symlink = os.path.basename(os.path.realpath(so_path))
            self.file_and_link = (so_path, prebuilt_symlink)
        else:
            self.file_and_link = None

    def _cc_library(self):
        """_cc_library.

        It will output the cc_library rule into the buffer.

        """
        var_name = self._var_name()
        self._write_rule('%s = %s.Library("%s", %s)' % (
                var_name,
                self._env_name(),
                self._target_file_path(),
                self._objs_name()))
        for dep_name in self.deps:
            dep = self.target_database[dep_name]
            if not dep._generate_header_files():
                continue
            dep_var_name = dep._var_name()
            self._write_rule('%s.Depends(%s, %s)' % (
                    self._env_name(),
                    var_name,
                    dep_var_name))

    def _dynamic_cc_library(self):
        """_dynamic_cc_library.

        It will output the dynamic_cc_library rule into the buffer.

        """
        self._setup_extra_link_flags()

        var_name = self._var_name('dynamic')

        lib_str = self._get_dynamic_deps_lib_list()
        if self.srcs or self.expanded_deps:
            self._write_rule('%s.Append(LINKFLAGS=["-Xlinker", "--no-undefined"])'
                             % self._env_name())
            self._write_rule('%s = %s.SharedLibrary("%s", %s, %s)' % (
                    var_name,
                    self._env_name(),
                    self._target_file_path(),
                    self._objs_name(),
                    lib_str))

    def _cc_objects_rules(self):
        """_cc_objects_rules.

        Generate the cc objects rules for the srcs in srcs list.

        """
        target_types = ['cc_library',
                        'cc_binary',
                        'cc_test',
                        'cc_plugin']

        if not self.type in target_types:
            console.error_exit('logic error, type %s err in object rule' % self.type)

        objs_name = self._objs_name()
        env_name = self._env_name()

        self._setup_cc_flags()
        self._setup_as_flags()

        objs = []
        for src in self.srcs:
            obj = '%s_%s_object' % (self._var_name_of(src),
                                    self._regular_variable_name(self.name))
<<<<<<< HEAD
            target_path = self._target_file_path('%s.objs' % src)
=======
            target_path = self._target_file_path() + '.objs/%s' % src
>>>>>>> 0f8fffd9
            source_path = self._source_file_path(src)
            self._write_rule(
                    '%s = %s.SharedObject(target = "%s" + top_env["OBJSUFFIX"]'
                    ', source = "%s")' % (obj, env_name, target_path, source_path))
<<<<<<< HEAD
            self._write_rule('%s.Depends(%s, "%s")' % (env_name, obj, source_path))
=======
>>>>>>> 0f8fffd9
            objs.append(obj)
        self._write_rule('%s = [%s]' % (objs_name, ','.join(objs)))

        # Generate dependancy to all targets that generate header files
        for dep_name in self.deps:
            dep = self.target_database[dep_name]
            if not dep._generate_header_files():
                continue
            dep_var_name = dep._var_name()
            self._write_rule('%s.Depends(%s, %s)' % (
                    env_name,
                    objs_name,
                    dep_var_name))


class CcLibrary(CcTarget):
    """A cc target subclass.

    This class is derived from SconsTarget and it generates the library
    rules including dynamic library rules accoring to user option.

    """
    def __init__(self,
                 name,
                 srcs,
                 deps,
                 warning,
                 defs,
                 incs,
                 export_incs,
                 optimize,
                 always_optimize,
                 prebuilt,
                 link_all_symbols,
                 deprecated,
                 extra_cppflags,
                 extra_linkflags,
                 blade,
                 kwargs):
        """Init method.

        Init the cc target.

        """
        CcTarget.__init__(self,
                          name,
                          'cc_library',
                          srcs,
                          deps,
                          warning,
                          defs,
                          incs,
                          export_incs,
                          optimize,
                          extra_cppflags,
                          extra_linkflags,
                          blade,
                          kwargs)
        if prebuilt:
            self.type = 'prebuilt_cc_library'
            self.srcs = []
        self.data['link_all_symbols'] = link_all_symbols
        self.data['always_optimize'] = always_optimize
        self.data['deprecated'] = deprecated

    def _rpath_link(self, dynamic):
        lib_path = self._prebuilt_cc_library_target_path(dynamic)
        if lib_path.endswith('.so'):
            return os.path.dirname(lib_path)
        return None

    def scons_rules(self):
        """scons_rules.

        It outputs the scons rules according to user options.

        """
        self._prepare_to_generate_rule()

        options = self.blade.get_options()
        build_dynamic = (getattr(options, 'generate_dynamic', False) or
                         self.data.get('build_dynamic'))

        if self.type == 'prebuilt_cc_library':
            self._prebuilt_cc_library(build_dynamic)
        else:
            self._cc_objects_rules()
            self._cc_library()
            if build_dynamic:
                self._dynamic_cc_library()


def cc_library(name,
               srcs=[],
               deps=[],
               warning='yes',
               defs=[],
               incs=[],
               export_incs=[],
               optimize=[],
               always_optimize=False,
               pre_build=False,
               prebuilt=False,
               link_all_symbols=False,
               deprecated=False,
               extra_cppflags=[],
               extra_linkflags=[],
               **kwargs):
    """cc_library target. """
    target = CcLibrary(name,
                       srcs,
                       deps,
                       warning,
                       defs,
                       incs,
                       export_incs,
                       optimize,
                       always_optimize,
                       prebuilt or pre_build,
                       link_all_symbols,
                       deprecated,
                       extra_cppflags,
                       extra_linkflags,
                       blade.blade,
                       kwargs)
    if pre_build:
        console.warning("//%s:%s: 'pre_build' has been deprecated, "
                        "please use 'prebuilt'" % (target.path,
                                                   target.name))
    blade.blade.register_target(target)


build_rules.register_function(cc_library)


class CcBinary(CcTarget):
    """A scons cc target subclass.

    This class is derived from SconsCCTarget and it generates the cc_binary
    rules according to user options.

    """
    def __init__(self,
                 name,
                 srcs,
                 deps,
                 warning,
                 defs,
                 incs,
                 optimize,
                 dynamic_link,
                 extra_cppflags,
                 extra_linkflags,
                 export_dynamic,
                 blade,
                 kwargs):
        """Init method.

        Init the cc target.

        """
        CcTarget.__init__(self,
                          name,
                          'cc_binary',
                          srcs,
                          deps,
                          warning,
                          defs,
                          incs,
                          [],
                          optimize,
                          extra_cppflags,
                          extra_linkflags,
                          blade,
                          kwargs)
        self.data['dynamic_link'] = dynamic_link
        self.data['export_dynamic'] = export_dynamic

        cc_binary_config = configparse.blade_config.get_config('cc_binary_config')
        # add extra link library
        link_libs = var_to_list(cc_binary_config['extra_libs'])
        self._add_hardcode_library(link_libs)

    def _get_rpath_links(self):
        """Get rpath_links from dependies"""
        dynamic_link = self.data['dynamic_link']
        build_targets = self.blade.get_build_targets()
        rpath_links = []
        for lib in self.expanded_deps:
            if build_targets[lib].type == 'prebuilt_cc_library':
                path = build_targets[lib]._rpath_link(dynamic_link)
                if path and path not in rpath_links:
                    rpath_links.append(path)

        return rpath_links

    def _write_rpath_links(self):
        rpath_links = self._get_rpath_links()
        if rpath_links:
            for rpath_link in rpath_links:
                self._write_rule('%s.Append(LINKFLAGS="-Wl,--rpath-link=%s")' %
                        (self._env_name(), rpath_link))

    def _cc_binary(self):
        """_cc_binary rules. """
        env_name = self._env_name()
        var_name = self._var_name()

        platform = self.blade.get_scons_platform()
        if platform.get_gcc_version() > '4.5':
            link_flag_list = ['-static-libgcc', '-static-libstdc++']
            self._write_rule('%s.Append(LINKFLAGS=%s)' % (env_name, link_flag_list))

        (link_all_symbols_lib_list,
         lib_str,
         whole_link_flags) = self._get_static_deps_lib_list()
        if whole_link_flags:
            self._write_rule(
                    '%s.Append(LINKFLAGS=[%s])' % (env_name, whole_link_flags))

        if self.data.get('export_dynamic'):
            self._write_rule(
                '%s.Append(LINKFLAGS="-rdynamic")' % env_name)

        cc_config = configparse.blade_config.get_config('cc_config')
        linkflags = cc_config['linkflags']
        if linkflags:
            self._write_rule('%s.Append(LINKFLAGS=%s)' % (self._env_name(), linkflags))

        self._setup_extra_link_flags()

        self._write_rule('%s = %s.Program("%s", %s, %s)' % (
            var_name,
            env_name,
            self._target_file_path(),
            self._objs_name(),
            lib_str))

        if link_all_symbols_lib_list:
            self._write_rule('%s.Depends(%s, [%s])' % (
                    env_name, var_name, ', '.join(link_all_symbols_lib_list)))

        self._write_rpath_links()
        self._write_rule('%s.Append(LINKFLAGS=str(version_obj[0]))' % env_name)
        self._write_rule('%s.Requires(%s, version_obj)' % (
                         env_name, var_name))

    def _dynamic_cc_binary(self):
        """_dynamic_cc_binary. """
        env_name = self._env_name()
        var_name = self._var_name()
        if self.data.get('export_dynamic'):
            self._write_rule('%s.Append(LINKFLAGS="-rdynamic")' % env_name)

        self._setup_extra_link_flags()

        lib_str = self._get_dynamic_deps_lib_list()
        self._write_rule('%s = %s.Program("%s", %s, %s)' % (
            var_name,
            env_name,
            self._target_file_path(),
            self._objs_name(),
            lib_str))

        self._write_rule('%s.Append(LINKFLAGS=str(version_obj[0]))' % env_name)
        self._write_rule('%s.Requires(%s, version_obj)' % (
                         env_name, var_name))

        self._write_rpath_links()

    def scons_rules(self):
        """scons_rules.

        It outputs the scons rules according to user options.

        """
        self._prepare_to_generate_rule()

        self._cc_objects_rules()

        if self.data['dynamic_link']:
            self._dynamic_cc_binary()
        else:
            self._cc_binary()


def cc_binary(name,
              srcs=[],
              deps=[],
              warning='yes',
              defs=[],
              incs=[],
              optimize=[],
              dynamic_link=False,
              extra_cppflags=[],
              extra_linkflags=[],
              export_dynamic=False,
              **kwargs):
    """cc_binary target. """
    cc_binary_target = CcBinary(name,
                                srcs,
                                deps,
                                warning,
                                defs,
                                incs,
                                optimize,
                                dynamic_link,
                                extra_cppflags,
                                extra_linkflags,
                                export_dynamic,
                                blade.blade,
                                kwargs)
    blade.blade.register_target(cc_binary_target)


build_rules.register_function(cc_binary)


def cc_benchmark(name, deps=[], **kwargs):
    """cc_benchmark target. """
    cc_config = configparse.blade_config.get_config('cc_config')
    benchmark_libs = cc_config['benchmark_libs']
    benchmark_main_libs = cc_config['benchmark_main_libs']
    deps = var_to_list(deps) + benchmark_libs + benchmark_main_libs
    cc_binary(name=name, deps=deps, **kwargs)


build_rules.register_function(cc_benchmark)


class CcPlugin(CcTarget):
    """A scons cc target subclass.

    This class is derived from SconsCCTarget and it generates the cc_plugin
    rules according to user options.

    """
    def __init__(self,
                 name,
                 srcs,
                 deps,
                 warning,
                 defs,
                 incs,
                 optimize,
                 prefix,
                 suffix,
                 extra_cppflags,
                 extra_linkflags,
                 allow_undefined,
                 blade,
                 kwargs):
        """Init method.

        Init the cc plugin target.

        """
        CcTarget.__init__(self,
                          name,
                          'cc_plugin',
                          srcs,
                          deps,
                          warning,
                          defs,
                          incs,
                          [],
                          optimize,
                          extra_cppflags,
                          extra_linkflags,
                          blade,
                          kwargs)
        self.prefix = prefix
        self.suffix = suffix
        self.data['allow_undefined'] = allow_undefined

    def scons_rules(self):
        """scons_rules.

        It outputs the scons rules according to user options.

        """
        self._prepare_to_generate_rule()

        env_name = self._env_name()
        var_name = self._var_name()

        self._cc_objects_rules()
        self._setup_extra_link_flags()

        (link_all_symbols_lib_list,
         lib_str,
         whole_link_flags) = self._get_static_deps_lib_list()
        if whole_link_flags:
            self._write_rule(
                    '%s.Append(LINKFLAGS=[%s])' % (env_name, whole_link_flags))

        if self.prefix is not None:
            self._write_rule(
                    '%s.Replace(SHLIBPREFIX="%s")' % (env_name, self.prefix))

        if self.suffix is not None:
            self._write_rule(
                    '%s.Replace(SHLIBSUFFIX="%s")' % (env_name, self.suffix))

        if not self.data['allow_undefined']:
            self._write_rule('%s.Append(LINKFLAGS=["-Xlinker", "--no-undefined"])'
                    % env_name)

        if self.srcs or self.expanded_deps:
            self._write_rule('%s = %s.SharedLibrary("%s", %s, %s)' % (
                    var_name,
                    env_name,
                    self._target_file_path(),
                    self._objs_name(),
                    lib_str))

        if link_all_symbols_lib_list:
            self._write_rule('%s.Depends(%s, [%s])' % (
                env_name, var_name, ', '.join(link_all_symbols_lib_list)))


def cc_plugin(name,
              srcs=[],
              deps=[],
              warning='yes',
              defs=[],
              incs=[],
              optimize=[],
              prefix=None,
              suffix=None,
              extra_cppflags=[],
              extra_linkflags=[],
              allow_undefined=True,
              **kwargs):
    """cc_plugin target. """
    target = CcPlugin(name,
                      srcs,
                      deps,
                      warning,
                      defs,
                      incs,
                      optimize,
                      prefix,
                      suffix,
                      extra_cppflags,
                      extra_linkflags,
                      allow_undefined,
                      blade.blade,
                      kwargs)
    blade.blade.register_target(target)


build_rules.register_function(cc_plugin)


# See http://google-perftools.googlecode.com/svn/trunk/doc/heap_checker.html
HEAP_CHECK_VALUES = set([
    '',
    'minimal',
    'normal',
    'strict',
    'draconian',
    'as-is',
    'local',
])


class CcTest(CcBinary):
    """A scons cc target subclass.

    This class is derived from SconsCCTarget and it generates the cc_test
    rules according to user options.

    """
    def __init__(self,
                 name,
                 srcs,
                 deps,
                 warning,
                 defs,
                 incs,
                 optimize,
                 dynamic_link,
                 testdata,
                 extra_cppflags,
                 extra_linkflags,
                 export_dynamic,
                 always_run,
                 exclusive,
                 heap_check,
                 heap_check_debug,
                 blade,
                 kwargs):
        """Init method.

        Init the cc target.

        """
        cc_test_config = configparse.blade_config.get_config('cc_test_config')
        if dynamic_link is None:
            dynamic_link = cc_test_config['dynamic_link']

        CcBinary.__init__(self,
                          name,
                          srcs,
                          deps,
                          warning,
                          defs,
                          incs,
                          optimize,
                          dynamic_link,
                          extra_cppflags,
                          extra_linkflags,
                          export_dynamic,
                          blade,
                          kwargs)
        self.type = 'cc_test'
        self.data['testdata'] = var_to_list(testdata)
        self.data['always_run'] = always_run
        self.data['exclusive'] = exclusive

        gtest_lib = var_to_list(cc_test_config['gtest_libs'])
        gtest_main_lib = var_to_list(cc_test_config['gtest_main_libs'])

        # Hardcode deps rule to thirdparty gtest main lib.
        self._add_hardcode_library(gtest_lib)
        self._add_hardcode_library(gtest_main_lib)

        if heap_check is None:
            heap_check = cc_test_config.get('heap_check', '')
        else:
            if heap_check not in HEAP_CHECK_VALUES:
                console.error_exit('//%s:%s: heap_check can only be in %s' % (
                    self.path, self.name, HEAP_CHECK_VALUES))

        perftools_lib = var_to_list(cc_test_config['gperftools_libs'])
        perftools_debug_lib = var_to_list(cc_test_config['gperftools_debug_libs'])
        if heap_check:
            self.data['heap_check'] = heap_check

            if heap_check_debug:
                perftools_lib_list = perftools_debug_lib
            else:
                perftools_lib_list = perftools_lib

            self._add_hardcode_library(perftools_lib_list)


def cc_test(name,
            srcs=[],
            deps=[],
            warning='yes',
            defs=[],
            incs=[],
            optimize=[],
            dynamic_link=None,
            testdata=[],
            extra_cppflags=[],
            extra_linkflags=[],
            export_dynamic=False,
            always_run=False,
            exclusive=False,
            heap_check=None,
            heap_check_debug=False,
            **kwargs):
    """cc_test target. """
    cc_test_target = CcTest(name,
                            srcs,
                            deps,
                            warning,
                            defs,
                            incs,
                            optimize,
                            dynamic_link,
                            testdata,
                            extra_cppflags,
                            extra_linkflags,
                            export_dynamic,
                            always_run,
                            exclusive,
                            heap_check,
                            heap_check_debug,
                            blade.blade,
                            kwargs)
    blade.blade.register_target(cc_test_target)


build_rules.register_function(cc_test)<|MERGE_RESOLUTION|>--- conflicted
+++ resolved
@@ -560,19 +560,11 @@
         for src in self.srcs:
             obj = '%s_%s_object' % (self._var_name_of(src),
                                     self._regular_variable_name(self.name))
-<<<<<<< HEAD
-            target_path = self._target_file_path('%s.objs' % src)
-=======
             target_path = self._target_file_path() + '.objs/%s' % src
->>>>>>> 0f8fffd9
             source_path = self._source_file_path(src)
             self._write_rule(
                     '%s = %s.SharedObject(target = "%s" + top_env["OBJSUFFIX"]'
                     ', source = "%s")' % (obj, env_name, target_path, source_path))
-<<<<<<< HEAD
-            self._write_rule('%s.Depends(%s, "%s")' % (env_name, obj, source_path))
-=======
->>>>>>> 0f8fffd9
             objs.append(obj)
         self._write_rule('%s = [%s]' % (objs_name, ','.join(objs)))
 
